#[macro_use]
extern crate clap;
extern crate hyper;
extern crate hyper_rustls;
extern crate yup_oauth2 as oauth2;
extern crate google_drive3 as drive3;

use clap::ArgMatches;
use simple_error::SimpleError;
use oauth2::{Authenticator, DefaultAuthenticatorDelegate, ApplicationSecret, FlowType, DiskTokenStorage};
use drive3::{DriveHub, Scope};
use std::{fs, str};
use std::collections::HashSet;
use serde_derive::{Deserialize, Serialize};
use log::{self, info};
use encoding::all::ASCII;
use encoding::{DecoderTrap, Encoding};
use std::io::Read;
use std::path::Path;
use simple_logger::init_with_level;

use rusty_hogs::google_scanning::gdrive as gdrive_scanner;
use rusty_hogs::{SecretScanner, SecretScannerBuilder};
use gdrive_scanner::{GDriveScanner, GDriveFinding};

fn main() {
    let matches = clap_app!(ankamali_hog =>
        (version: "0.4.5")
        (author: "Scott Cutler <scutler@newrelic.com>")
        (about: "Google Drive secret hunter in Rust.")
        (@arg REGEX: --regex +takes_value "Sets a custom regex JSON file")
        (@arg GDRIVEID: +required "The ID of the google drive file you want to scan")
        (@arg VERBOSE: -v --verbose ... "Sets the level of debugging information")
        (@arg ENTROPY: --entropy ... "Enables entropy scanning")
        (@arg CASE: --caseinsensitive "Sets the case insensitive flag for all regexes")
        (@arg OUTPUT: -o --outputfile +takes_value "Sets the path to write the scanner results to (stdout by default)")
        (@arg PRETTYPRINT: --prettyprint "Output the JSON in human readable format")
    )
        .get_matches();
    match run(&matches) {
        Ok(()) => {}
        Err(e) => panic!("error: {}", e),
    }
}

fn run(arg_matches: &ArgMatches) -> Result<(), SimpleError> {
    // Set logging
    match arg_matches.occurrences_of("VERBOSE") {
        0 => init_with_level(log::Level::Warn).unwrap(),
        1 => init_with_level(log::Level::Info).unwrap(),
        2 => init_with_level(log::Level::Debug).unwrap(),
        3 | _ => init_with_level(log::Level::Trace).unwrap(),
    }

    // Start with GDrive auth - based on example code from drive3 API and yup-oauth2
    let secret: ApplicationSecret =  yup_oauth2::read_application_secret(Path::new("clientsecret.json"))
        .expect("clientsecret.json");
    let token_storage = DiskTokenStorage::new(&String::from("temp_token")).unwrap();
    let auth = Authenticator::new(&secret, DefaultAuthenticatorDelegate,
                                      hyper::Client::with_connector(hyper::net::HttpsConnector::new(hyper_rustls::TlsClient::new())),
                                      token_storage, Some(FlowType::InstalledInteractive));
//    let token = auth.token(&["https://www.googleapis.com/auth/drive.readonly"]).unwrap();

    let hub = DriveHub::new(hyper::Client::with_connector(hyper::net::HttpsConnector::new(hyper_rustls::TlsClient::new())), auth);

    // get some initial info about the file
    let fields = "kind, id, name, mimeType, webViewLink, modifiedTime, parents";
    let fileid = arg_matches.value_of("GDRIVEID").unwrap();
    let hub_result = hub.files().get(fileid).add_scope(Scope::Readonly).param("fields",fields).doit();
    let (_,file_object) = match hub_result {
        Ok(x) => x,
        Err(e) => return Err(SimpleError::new(format!("failed accessing Google Metadata API {:?}", e)))
    };

    // initialize some variables from the response
    let modified_time = file_object.modified_time.unwrap().clone();
    let web_link = file_object.web_view_link.unwrap();
    let parents = file_object.parents.unwrap_or_else(|| Vec::new()); //TODO: add code to map from id -> name
    let name = file_object.name.unwrap();
    let path = format!("{}/{}", parents.join("/"), name);
    let mime_type = match file_object.mime_type.unwrap().as_ref() {
        "application/vnd.google-apps.spreadsheet" => "text/csv", //TODO: Support application/x-vnd.oasis.opendocument.spreadsheet https://github.com/tafia/calamine
        "application/vnd.google-apps.document" => "text/plain",
        u => return Err(SimpleError::new(format!("unknown doc type {}", u)))
    };

    // download an export of the file, split on new lines, store in lines
<<<<<<< HEAD
    let mut resp_obj = hub.files().export(fileid, mime_type).doit();
    let mut resp_obj = match resp_obj {
=======
    let resp_obj = hub.files().export(fileid, mime_type).doit();
    let mut resp_obj= match resp_obj {
>>>>>>> 4168a8af
        Ok(r) => r,
        Err(e) => return Err(SimpleError::new(e.to_string()))
    };
    let mut buffer: Vec<u8> = Vec::new();
    match resp_obj.read_to_end(&mut buffer) {
        Err(e) => return Err(SimpleError::new(e.to_string())),
        Ok(s) => s
    };
    let lines = buffer.split(|x| (*x as char) == '\n');


    // Get regex objects
    let secret_scanner = SecretScannerBuilder::new().conf_argm(arg_matches).build();

    // main loop - search each line for secrets, output a list of GDriveFinding objects
    let mut findings: HashSet<GDriveFinding> = HashSet::new();
    for new_line in lines {
        let matches_map = secret_scanner.get_matches(&new_line);
        for (reason, match_iterator) in matches_map {
            let mut secrets: Vec<String> = Vec::new();
            for matchobj in match_iterator {
                secrets.push(
                    ASCII
                        .decode(
                            &new_line[matchobj.start()..matchobj.end()],
                            DecoderTrap::Ignore,
                        )
                        .unwrap_or_else(|_| "<STRING DECODE ERROR>".parse().unwrap()),
                );
            }
            if !secrets.is_empty() {
                findings.insert(GDriveFinding {
                    diff: ASCII
                        .decode(&new_line, DecoderTrap::Ignore)
                        .unwrap_or_else(|_| "<STRING DECODE ERROR>".parse().unwrap()),
                    date: modified_time.clone(),
                    strings_found: secrets.clone(),
                    reason: reason.clone(),
                    g_drive_id: fileid.to_string(),
                    path: path.clone(),
                    web_link: web_link.clone()
                });
            }
        }

        if arg_matches.is_present("ENTROPY") {
            let ef = SecretScanner::get_entropy_findings(new_line);
            if !ef.is_empty() {
                findings.insert(GDriveFinding {
                    diff: ASCII
                        .decode(&new_line, DecoderTrap::Ignore)
                        .unwrap_or_else(|_| "<STRING DECODE ERROR>".parse().unwrap()),
                    date: modified_time.clone(),
                    strings_found: ef,
                    reason: "Entropy".parse().unwrap(),
                    g_drive_id: fileid.to_string(),
                    path: path.clone(),
                    web_link: web_link.clone()
                });
            }
        }
    }


    info!("Found {} secrets", findings.len());

    let mut json_text: Vec<u8> = Vec::new();
    if arg_matches.is_present("PRETTYPRINT") {
        json_text.append(serde_json::ser::to_vec_pretty(&findings).unwrap().as_mut());
    } else {
        json_text.append(serde_json::ser::to_vec(&findings).unwrap().as_mut());
    }
    if arg_matches.is_present("OUTPUT") {
        fs::write(arg_matches.value_of("OUTPUT").unwrap(), json_text).unwrap();
    } else {
        println!("{}", str::from_utf8(json_text.as_ref()).unwrap());
    }

    Ok(())
}<|MERGE_RESOLUTION|>--- conflicted
+++ resolved
@@ -85,13 +85,8 @@
     };
 
     // download an export of the file, split on new lines, store in lines
-<<<<<<< HEAD
-    let mut resp_obj = hub.files().export(fileid, mime_type).doit();
-    let mut resp_obj = match resp_obj {
-=======
     let resp_obj = hub.files().export(fileid, mime_type).doit();
     let mut resp_obj= match resp_obj {
->>>>>>> 4168a8af
         Ok(r) => r,
         Err(e) => return Err(SimpleError::new(e.to_string()))
     };
